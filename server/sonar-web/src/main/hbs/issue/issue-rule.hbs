<div class="modal-container">
  <h3 class="coding-rules-detail-header">
    {{name}}
    <a class="coding-rules-detail-permalink" target="_blank" href="{{permalink}}">
      <i class="icon-link"></i> {{t 'coding_rules.permalink'}}
    </a>
  </h3>

  <span class="subtitle">{{key}}</span>

  <ul class="coding-rules-detail-properties">
    <li class="coding-rules-detail-property coding-rules-detail-tag-list">
      <i class="icon-tags"></i>
      <span>{{#if allTags}}{{join allTags ', '}}{{else}}{{t 'coding_rules.no_tags'}}{{/if}}</span>
    </li>
    {{#if debtCharName}}
      <li class="coding-rules-detail-property">{{debtCharName}}{{#if debtSubCharName}} > {{debtSubCharName}}{{/if}}</li>
    {{/if}}
  </ul>

<<<<<<< HEAD

  <div class="coding-rules-detail-description rule-desc markdown">{{{htmlDesc}}}</div>
</div>
=======
<div class="coding-rules-detail-description rule-desc markdown">{{{htmlDesc}}}</div>
>>>>>>> 6415792f

{{#if htmlNote}}
  <div id="coding-rules-detail-description-extra">
    <div class="rule-desc markdown">{{{htmlNote}}}</div>
  </div>
{{/if}}

<div class="modal-foot">
  <a class="js-modal-close" title="{{t 'close'}}">{{t 'close'}}</a>
</div><|MERGE_RESOLUTION|>--- conflicted
+++ resolved
@@ -18,19 +18,14 @@
     {{/if}}
   </ul>
 
-<<<<<<< HEAD
+  <div class="coding-rules-detail-description rule-desc markdown">{{{htmlDesc}}}</div>
 
-  <div class="coding-rules-detail-description rule-desc markdown">{{{htmlDesc}}}</div>
+  {{#if htmlNote}}
+    <div id="coding-rules-detail-description-extra">
+      <div class="rule-desc markdown">{{{htmlNote}}}</div>
+    </div>
+  {{/if}}
 </div>
-=======
-<div class="coding-rules-detail-description rule-desc markdown">{{{htmlDesc}}}</div>
->>>>>>> 6415792f
-
-{{#if htmlNote}}
-  <div id="coding-rules-detail-description-extra">
-    <div class="rule-desc markdown">{{{htmlNote}}}</div>
-  </div>
-{{/if}}
 
 <div class="modal-foot">
   <a class="js-modal-close" title="{{t 'close'}}">{{t 'close'}}</a>
