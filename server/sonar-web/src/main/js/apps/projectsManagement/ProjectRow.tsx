--- conflicted
+++ resolved
@@ -26,7 +26,6 @@
 import Checkbox from '../../components/controls/Checkbox';
 import QualifierIcon from '../../components/shared/QualifierIcon';
 import DateTooltipFormatter from '../../components/intl/DateTooltipFormatter';
-import ActionsDropdown, { ActionsDropdownItem } from '../../components/controls/ActionsDropdown';
 
 interface Props {
   currentUser: { login: string };
@@ -41,13 +40,6 @@
     this.props.onProjectCheck(this.props.project, checked);
   };
 
-<<<<<<< HEAD
-  handleApplyTemplateClick = () => {
-    this.props.onApplyTemplateClick(this.props.project);
-  };
-
-=======
->>>>>>> ae63a6af
   render() {
     const { project, selected } = this.props;
 
@@ -84,24 +76,11 @@
         </td>
 
         <td className="thin nowrap">
-<<<<<<< HEAD
-          <ActionsDropdown>
-            <ActionsDropdownItem to={getComponentPermissionsUrl(project.key)}>
-              {translate('edit_permissions')}
-            </ActionsDropdownItem>
-            <ActionsDropdownItem
-              className="js-apply-template"
-              onClick={this.handleApplyTemplateClick}>
-              {translate('projects_role.apply_template')}
-            </ActionsDropdownItem>
-          </ActionsDropdown>
-=======
           <ProjectRowActions
             currentUser={this.props.currentUser}
             onApplyTemplate={this.props.onApplyTemplate}
             project={project}
           />
->>>>>>> ae63a6af
         </td>
       </tr>
     );
