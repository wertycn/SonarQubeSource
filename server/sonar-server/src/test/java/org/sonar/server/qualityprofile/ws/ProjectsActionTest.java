--- conflicted
+++ resolved
@@ -72,22 +72,6 @@
 
   @Before
   public void setUp() {
-<<<<<<< HEAD
-    dbClient = new DbClient(dbTester.database(), dbTester.myBatis(),
-      new QualityProfileDao(dbTester.myBatis(), system2),
-      new ComponentDao(),
-      new AuthorizationDao(dbTester.myBatis()));
-    roleDao = new RoleDao();
-    session = dbClient.openSession(false);
-
-    wsTester = new WsTester(new QProfilesWs(
-      mock(RuleActivationActions.class),
-      mock(BulkRuleActivationActions.class),
-      mock(ProjectAssociationActions.class),
-      new ProjectsAction(dbClient, userSessionRule)));
-
-=======
->>>>>>> a56e60d1
     userSessionRule.login("obiwan").setUserId(userId.intValue());
     dbClient.userDao()
       .insert(session, new UserDto()
