/*
 * SonarQube
 * Copyright (C) 2009-2017 SonarSource SA
 * mailto:info AT sonarsource DOT com
 *
 * This program is free software; you can redistribute it and/or
 * modify it under the terms of the GNU Lesser General Public
 * License as published by the Free Software Foundation; either
 * version 3 of the License, or (at your option) any later version.
 *
 * This program is distributed in the hope that it will be useful,
 * but WITHOUT ANY WARRANTY; without even the implied warranty of
 * MERCHANTABILITY or FITNESS FOR A PARTICULAR PURPOSE.  See the GNU
 * Lesser General Public License for more details.
 *
 * You should have received a copy of the GNU Lesser General Public License
 * along with this program; if not, write to the Free Software Foundation,
 * Inc., 51 Franklin Street, Fifth Floor, Boston, MA  02110-1301, USA.
 */
package org.sonar.server.qualitygate;

import com.google.common.base.Strings;
import java.util.ArrayList;
import java.util.Collection;
import java.util.List;
import javax.annotation.CheckForNull;
import javax.annotation.Nullable;
import org.apache.commons.lang.StringUtils;
import org.sonar.api.measures.Metric;
import org.sonar.api.measures.MetricFinder;
import org.sonar.api.web.UserRole;
import org.sonar.db.DbClient;
import org.sonar.db.DbSession;
import org.sonar.db.component.ComponentDto;
import org.sonar.db.permission.OrganizationPermission;
import org.sonar.db.property.PropertiesDao;
import org.sonar.db.property.PropertyDto;
import org.sonar.db.qualitygate.QualityGateConditionDao;
import org.sonar.db.qualitygate.QualityGateConditionDto;
import org.sonar.db.qualitygate.QualityGateDao;
import org.sonar.db.qualitygate.QualityGateDto;
import org.sonar.server.exceptions.NotFoundException;
import org.sonar.server.user.UserSession;
import org.sonar.server.util.Validation;

<<<<<<< HEAD
=======
import static java.lang.String.format;
import static org.sonar.core.permission.GlobalPermissions.QUALITY_GATE_ADMIN;
>>>>>>> ea8d74d2
import static org.sonar.server.user.AbstractUserSession.insufficientPrivilegesException;
import static org.sonar.server.ws.WsUtils.checkRequest;

/**
 * Methods from this class should be moved to {@link QualityGateUpdater} and to new classes QualityGateFinder / QualityGateConditionsUpdater / etc.
 * in order to have classes with clearer responsibilities and more easily testable (without having to use too much mocks)
 */
public class QualityGates {

  public static final String SONAR_QUALITYGATE_PROPERTY = "sonar.qualitygate";

  private final DbClient dbClient;
  private final QualityGateDao dao;
  private final QualityGateConditionDao conditionDao;
  private final MetricFinder metricFinder;
  private final PropertiesDao propertiesDao;
  private final UserSession userSession;

  public QualityGates(DbClient dbClient, MetricFinder metricFinder, UserSession userSession) {
    this.dbClient = dbClient;
    this.dao = dbClient.qualityGateDao();
    this.conditionDao = dbClient.gateConditionDao();
    this.metricFinder = metricFinder;
    this.propertiesDao = dbClient.propertiesDao();
    this.userSession = userSession;
  }

  public QualityGateDto get(Long qGateId) {
    return getNonNullQgate(qGateId);
  }

  public QualityGateDto get(String qGateName) {
    return getNonNullQgate(qGateName);
  }

  public QualityGateDto rename(long idToRename, String name) {
    checkIsSystemAdministrator();
    try (DbSession dbSession = dbClient.openSession(false)) {
      QualityGateDto toRename = getNonNullQgate(idToRename);
      validateQualityGate(dbSession, idToRename, name);
      toRename.setName(name);
      dao.update(toRename, dbSession);
      dbSession.commit();
      return toRename;
    }
  }

  public QualityGateDto copy(long sourceId, String destinationName) {
    checkIsSystemAdministrator();
    getNonNullQgate(sourceId);
    try (DbSession dbSession = dbClient.openSession(false)) {
      validateQualityGate(dbSession, null, destinationName);
      QualityGateDto destinationGate = new QualityGateDto().setName(destinationName);
      dao.insert(dbSession, destinationGate);
      for (QualityGateConditionDto sourceCondition : conditionDao.selectForQualityGate(dbSession, sourceId)) {
        conditionDao.insert(new QualityGateConditionDto().setQualityGateId(destinationGate.getId())
          .setMetricId(sourceCondition.getMetricId()).setOperator(sourceCondition.getOperator())
          .setWarningThreshold(sourceCondition.getWarningThreshold()).setErrorThreshold(sourceCondition.getErrorThreshold()).setPeriod(sourceCondition.getPeriod()),
          dbSession);
      }
      dbSession.commit();
      return destinationGate;
    }
  }

  public Collection<QualityGateDto> list() {
    try (DbSession dbSession = dbClient.openSession(false)) {
      return dao.selectAll(dbSession);
    }
  }

  public void delete(long idToDelete) {
    checkIsSystemAdministrator();
    QualityGateDto qGate = getNonNullQgate(idToDelete);
    try (DbSession session = dbClient.openSession(false)) {
      if (isDefault(qGate)) {
        propertiesDao.deleteGlobalProperty(SONAR_QUALITYGATE_PROPERTY, session);
      }
      propertiesDao.deleteProjectProperties(SONAR_QUALITYGATE_PROPERTY, Long.toString(idToDelete), session);
      dao.delete(qGate, session);
      session.commit();
    }
  }

  public void setDefault(DbSession dbSession, @Nullable Long idToUseAsDefault) {
    checkIsSystemAdministrator();
    if (idToUseAsDefault == null) {
      propertiesDao.deleteGlobalProperty(SONAR_QUALITYGATE_PROPERTY, dbSession);
    } else {
      QualityGateDto newDefault = getNonNullQgate(dbSession, idToUseAsDefault);
      propertiesDao.saveProperty(dbSession, new PropertyDto().setKey(SONAR_QUALITYGATE_PROPERTY).setValue(newDefault.getId().toString()));
    }
  }

  public void setDefault(@Nullable Long idToUseAsDefault) {
    try (DbSession dbSession = dbClient.openSession(false)) {
      setDefault(dbSession, idToUseAsDefault);
      dbSession.commit();
    }
  }

  @CheckForNull
  public QualityGateDto getDefault() {
    Long defaultId = getDefaultId();
    if (defaultId == null) {
      return null;
    }
    try (DbSession dbSession = dbClient.openSession(false)) {
      return dao.selectById(dbSession, defaultId);
    }
  }

  public Collection<QualityGateConditionDto> listConditions(long qGateId) {
    try (DbSession dbSession = dbClient.openSession(false)) {
      Collection<QualityGateConditionDto> conditionsForGate = conditionDao.selectForQualityGate(dbSession, qGateId);
      for (QualityGateConditionDto condition : conditionsForGate) {
        Metric metric = metricFinder.findById((int) condition.getMetricId());
        if (metric == null) {
          throw new IllegalStateException("Could not find metric with id " + condition.getMetricId());
        }
        condition.setMetricKey(metric.getKey());
      }
      return conditionsForGate;
    }
  }

  public void deleteCondition(Long condId) {
    checkIsSystemAdministrator();
    try (DbSession dbSession = dbClient.openSession(false)) {
      conditionDao.delete(getNonNullCondition(dbSession, condId), dbSession);
      dbSession.commit();
    }
  }

  public void dissociateProject(DbSession dbSession, Long qGateId, ComponentDto project) {
    getNonNullQgate(qGateId);
    checkProjectAdmin(project);
    propertiesDao.deleteProjectProperty(SONAR_QUALITYGATE_PROPERTY, project.getId(), dbSession);
    dbSession.commit();
  }

  private boolean isDefault(QualityGateDto qGate) {
    return qGate.getId().equals(getDefaultId());
  }

  private Long getDefaultId() {
    PropertyDto defaultQgate = propertiesDao.selectGlobalProperty(SONAR_QUALITYGATE_PROPERTY);
    if (defaultQgate == null || StringUtils.isBlank(defaultQgate.getValue())) {
      return null;
    }
    return Long.valueOf(defaultQgate.getValue());
  }

  private QualityGateDto getNonNullQgate(long id) {
    try (DbSession dbSession = dbClient.openSession(false)) {
      return getNonNullQgate(dbSession, id);
    }
  }

  private QualityGateDto getNonNullQgate(DbSession dbSession, long id) {
    QualityGateDto qGate = dao.selectById(dbSession, id);
    if (qGate == null) {
      throw new NotFoundException("There is no quality gate with id=" + id);
    }
    return qGate;
  }

  private QualityGateDto getNonNullQgate(String name) {
    try (DbSession dbSession = dbClient.openSession(false)) {
      QualityGateDto qGate = dao.selectByName(dbSession, name);
      if (qGate == null) {
        throw new NotFoundException("There is no quality gate with name=" + name);
      }
      return qGate;
    }
  }

  private QualityGateConditionDto getNonNullCondition(DbSession dbSession, long id) {
    QualityGateConditionDto condition = conditionDao.selectById(id, dbSession);
    if (condition == null) {
      throw new NotFoundException("There is no condition with id=" + id);
    }
    return condition;
  }

<<<<<<< HEAD
  private void validateQualityGate(DbSession dbSession, @Nullable Long updatingQgateId, @Nullable String name) {
    Errors errors = new Errors();
=======
  private void validateQualityGate(@Nullable Long updatingQgateId, @Nullable String name) {
    List<String> errors = new ArrayList<>();
>>>>>>> ea8d74d2
    if (Strings.isNullOrEmpty(name)) {
      errors.add(format(Validation.CANT_BE_EMPTY_MESSAGE, "Name"));
    } else {
      checkQgateNotAlreadyExists(dbSession, updatingQgateId, name, errors);
    }
    checkRequest(errors.isEmpty(), errors);
  }

<<<<<<< HEAD
  private void checkQgateNotAlreadyExists(DbSession dbSession, @Nullable Long updatingQgateId, String name, Errors errors) {
    QualityGateDto existingQgate = dao.selectByName(dbSession, name);
=======
  private void checkQgateNotAlreadyExists(@Nullable Long updatingQgateId, String name, List<String> errors) {
    QualityGateDto existingQgate = dao.selectByName(name);
>>>>>>> ea8d74d2
    boolean isModifyingCurrentQgate = updatingQgateId != null && existingQgate != null && existingQgate.getId().equals(updatingQgateId);
    if (!isModifyingCurrentQgate && existingQgate != null) {
      errors.add(format(Validation.IS_ALREADY_USED_MESSAGE, "Name"));
    }
  }

  private void checkIsSystemAdministrator() {
    userSession.checkIsSystemAdministrator();
  }

  private void checkProjectAdmin(ComponentDto project) {
    if (!userSession.hasPermission(OrganizationPermission.ADMINISTER_QUALITY_GATES, project.getOrganizationUuid())
      && !userSession.hasComponentPermission(UserRole.ADMIN, project)) {
      throw insufficientPrivilegesException();
    }
  }
}<|MERGE_RESOLUTION|>--- conflicted
+++ resolved
@@ -43,11 +43,8 @@
 import org.sonar.server.user.UserSession;
 import org.sonar.server.util.Validation;
 
-<<<<<<< HEAD
-=======
 import static java.lang.String.format;
 import static org.sonar.core.permission.GlobalPermissions.QUALITY_GATE_ADMIN;
->>>>>>> ea8d74d2
 import static org.sonar.server.user.AbstractUserSession.insufficientPrivilegesException;
 import static org.sonar.server.ws.WsUtils.checkRequest;
 
@@ -233,13 +230,8 @@
     return condition;
   }
 
-<<<<<<< HEAD
   private void validateQualityGate(DbSession dbSession, @Nullable Long updatingQgateId, @Nullable String name) {
-    Errors errors = new Errors();
-=======
-  private void validateQualityGate(@Nullable Long updatingQgateId, @Nullable String name) {
     List<String> errors = new ArrayList<>();
->>>>>>> ea8d74d2
     if (Strings.isNullOrEmpty(name)) {
       errors.add(format(Validation.CANT_BE_EMPTY_MESSAGE, "Name"));
     } else {
@@ -248,13 +240,8 @@
     checkRequest(errors.isEmpty(), errors);
   }
 
-<<<<<<< HEAD
-  private void checkQgateNotAlreadyExists(DbSession dbSession, @Nullable Long updatingQgateId, String name, Errors errors) {
+  private void checkQgateNotAlreadyExists(DbSession dbSession, @Nullable Long updatingQgateId, String name, List<String> errors) {
     QualityGateDto existingQgate = dao.selectByName(dbSession, name);
-=======
-  private void checkQgateNotAlreadyExists(@Nullable Long updatingQgateId, String name, List<String> errors) {
-    QualityGateDto existingQgate = dao.selectByName(name);
->>>>>>> ea8d74d2
     boolean isModifyingCurrentQgate = updatingQgateId != null && existingQgate != null && existingQgate.getId().equals(updatingQgateId);
     if (!isModifyingCurrentQgate && existingQgate != null) {
       errors.add(format(Validation.IS_ALREADY_USED_MESSAGE, "Name"));
