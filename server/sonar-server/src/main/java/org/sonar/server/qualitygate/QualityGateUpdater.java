--- conflicted
+++ resolved
@@ -46,13 +46,8 @@
     return newQualityGate;
   }
 
-<<<<<<< HEAD
   private void validateQualityGate(DbSession dbSession, @Nullable Long qGateId, @Nullable String name) {
-    Errors errors = new Errors();
-=======
-  private void validateQualityGate(@Nullable Long qGateId, @Nullable String name) {
     List<String> errors = new ArrayList<>();
->>>>>>> ea8d74d2
     if (isNullOrEmpty(name)) {
       errors.add(format(Validation.CANT_BE_EMPTY_MESSAGE, "Name"));
     } else {
@@ -61,13 +56,8 @@
     checkRequest(errors.isEmpty(), errors);
   }
 
-<<<<<<< HEAD
-  private void checkQualityGateDoesNotAlreadyExist(DbSession dbSession, @Nullable Long qGateId, String name, Errors errors) {
+  private void checkQualityGateDoesNotAlreadyExist(DbSession dbSession, @Nullable Long qGateId, String name, List<String> errors) {
     QualityGateDto existingQgate = dbClient.qualityGateDao().selectByName(dbSession, name);
-=======
-  private void checkQualityGateDoesNotAlreadyExist(@Nullable Long qGateId, String name, List<String> errors) {
-    QualityGateDto existingQgate = dbClient.qualityGateDao().selectByName(name);
->>>>>>> ea8d74d2
     boolean isModifyingCurrentQgate = qGateId != null && existingQgate != null && existingQgate.getId().equals(qGateId);
     if (!isModifyingCurrentQgate && existingQgate != null) {
       errors.add(format(Validation.IS_ALREADY_USED_MESSAGE, "Name"));
